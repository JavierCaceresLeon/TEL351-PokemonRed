--- conflicted
+++ resolved
@@ -11,24 +11,17 @@
 
 > **IMPORTANTE**: Esta guía está diseñada para ejecutar la **versión V2** del proyecto, que es la versión mejorada y recomendada. V2 incluye optimizaciones significativas y es mucho más fácil de instalar gracias a su compatibilidad cross-platform automática.
 
-<<<<<<< HEAD
 > **PyBoy NO funciona con Python 3.13. **
 
 Esta instalación es **agnóstica al sistema operativo**.
-=======
-> **¿Tienes Python 3.13?** PyBoy NO funciona con Python 3.13. **[Consulta la guía de instalación de Python 3.12](PYTHON_VERSION_FIX.md)**
-
-Esta instalación es **agnóstica al sistema operativo** y funciona en Windows, Linux y macOS sin modificaciones manuales.
->>>>>>> f3c64bde
 
 ### Requisitos Previos
 
+- **Python 3.10, 3.11 o 3.12** **Python 3.13+ NO es compatible con PyBoy**
 - **Python 3.10, 3.11 o 3.12** **Python 3.13+ NO es compatible con PyBoy**
 - **pip 21.0+** (para soporte de marcadores de entorno)
 - **ROM de Pokémon Red** legalmente obtenida (1MB, sha1: `ea9bcae617fdf159b045185467ae58b2e4a48b9a`)
 
-> **IMPORTANTE - Versión de Python**: PyBoy no funciona con Python 3.13 o superior debido a incompatibilidades con Cython. Usa Python 3.10, 3.11 o 3.12.
-
 ---
 
 ### Instalación Rápida - Script Automático
@@ -43,6 +36,11 @@
 
 # Activar entorno:
 conda activate pokeenv
+# 2. Crear entorno conda con Python 3.10 (recomendado)
+conda create -n pokeenv python=3.10.19
+
+# Activar entorno:
+conda activate pokeenv
 
 # 3. Navegar a v2 y ejecutar instalador
 cd v2
@@ -50,6 +48,7 @@
 
 # 4. Verificar instalación
 python -c "import torch; import pyboy; import gymnasium; print('Instalación exitosa')"
+python -c "import torch; import pyboy; import gymnasium; print('Instalación exitosa')"
 
 # 5. Ejecutar modelo preentrenado
 python run_pretrained_interactive.py
@@ -64,11 +63,7 @@
 
 ---
 
-<<<<<<< HEAD
 ### Compatibilidad Automática por Sistema Operativo (no testeado)
-=======
-### Compatibilidad Automática por Sistema Operativo
->>>>>>> f3c64bde
 
 El archivo `v2/requirements.txt` usa **marcadores de entorno de pip** para instalar solo paquetes compatibles:
 
@@ -187,6 +182,46 @@
 </details>
 
 <details>
+<summary><b>Error: PyBoy compilation error (Cython) en Python 3.13</b></summary>
+
+**Causa:** Python 3.13 no es compatible con PyBoy 2.4.0.
+
+**Error típico:**
+```
+Cython.Compiler.Errors.CompileError: pyboy\core\cartridge\cartridge.py
+Unicode objects only support coercion to Py_UNICODE*
+```
+
+**Solución:** Instalar Python 3.10, 3.11 o 3.12:
+
+**Windows:**
+```bash
+# Descargar Python 3.12 desde python.org
+# O usar chocolatey:
+choco install python --version=3.12.0
+```
+
+**Linux:**
+```bash
+# Opción 1: pyenv
+pyenv install 3.12.0
+pyenv local 3.12.0
+
+# Opción 2: deadsnakes PPA (Ubuntu)
+sudo add-apt-repository ppa:deadsnakes/ppa
+sudo apt update
+sudo apt install python3.12 python3.12-venv
+```
+
+**Conda (todas las plataformas):**
+```bash
+conda create -n pokeenv python=3.12
+conda activate pokeenv
+```
+
+</details>
+
+<details>
 <summary><b>Windows: SDL2 DLL no encontrado</b></summary>
 
 **Solución:**
